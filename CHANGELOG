Future milestones:
 - jackknife error support
 - expected chi square and quality of fit
 - exponential tail

<<<<<<< HEAD
version 1.3.0, 06.02.2021:
=======
version 1.4.0, 15.03.2022:
 - finite volume 2to2 quantization condition

version 1.3.0, 11.11.2021:
>>>>>>> 30ef3792
 - added utility functions (tensor_remove, import_string)
 - minor bugs fixed
 - added support xml and bdio format (dobs-tools, ALPHA Collab.)
 - interface for synthetic autocorrelated data changed
 - several bugs fixed

version 1.2.0, 21.07.2021:
 - added support for binning of Monte Carlo data, and blocking for master-field data
 - added support for linting of code
 - performance improvements for slicing/indexing/extending observables

version 1.1.0, 08.05.2021:
 - added support for root finder, basic interpolation, cumsum
 - fixed documentation bugs
 - minor improvements to mfit
 - added support for variance and cov. matrix (data.py rewritten)
 
version 1.0.1, 10.11.2020:
 - added IO with binary file format (default), based on bison
 - performance improvements in create and derobs
 - additional gradient class for optimization of element-wise operations
 - minor bug fixes

version 1.0.0-alpha, 11.10.2020:
 - IO with json file format supported
 - pip install supported
 - error of the error and 4th moment bias supported
 - support for code coverage and automatic unit tests
 - flexible fit modules (Levenberg-Marquardt minimizer)
 - documentation and tutorials
 - symbolic differentiation for fit functions
 - support for eigenvalue/eigenvectors (including non-symmetric case)
 - support for exp, log, cosh, arccosh, besselk
 - fast C++ extensions for master-field case
 - overloaded basic math operations (+,-,*,/)
 - tensor operations: unary support (sum, trace), matmul via @ operand
 - basic tensor manipulation (reshape, concatenate) and getitem
 - FFT for autocorrelations
 - support for external data with known covariances and systematic errors
 - memory management system, utility functions
 - random module for generation of autocorrelated data sets<|MERGE_RESOLUTION|>--- conflicted
+++ resolved
@@ -3,14 +3,10 @@
  - expected chi square and quality of fit
  - exponential tail
 
-<<<<<<< HEAD
-version 1.3.0, 06.02.2021:
-=======
 version 1.4.0, 15.03.2022:
  - finite volume 2to2 quantization condition
 
-version 1.3.0, 11.11.2021:
->>>>>>> 30ef3792
+version 1.3.0, 06.02.2022:
  - added utility functions (tensor_remove, import_string)
  - minor bugs fixed
  - added support xml and bdio format (dobs-tools, ALPHA Collab.)
